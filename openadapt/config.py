--- conflicted
+++ resolved
@@ -106,14 +106,11 @@
 ] + SPECIAL_CHAR_STOP_SEQUENCES
 
 ENV_FILE_PATH = ".env"
-<<<<<<< HEAD
 ENV_EXAMPLE_FILE_PATH = ".env.example"
 
 # Create .env file if it doesn't exist
 if not os.path.isfile(ENV_FILE_PATH):
     shutil.copy(ENV_EXAMPLE_FILE_PATH, ENV_FILE_PATH)
-=======
->>>>>>> 8afb5c5a
 
 
 def getenv_fallback(var_name: str) -> str:
@@ -141,9 +138,6 @@
     return rval
 
 
-<<<<<<< HEAD
-load_dotenv(ENV_FILE_PATH)
-=======
 def persist_env(var_name: str, val: str, env_file_path: str = ENV_FILE_PATH) -> None:
     """Persist an environment variable to a .env file.
 
@@ -173,7 +167,6 @@
 
 
 load_dotenv()
->>>>>>> 8afb5c5a
 
 for key in _DEFAULTS:
     val = getenv_fallback(key)
